// Licensed to the .NET Foundation under one or more agreements.
// The .NET Foundation licenses this file to you under the MIT license.

using System;
using System.Linq;
using System.Xml;
<<<<<<< HEAD
=======
using ILLink.Shared;
>>>>>>> b19b5aeb
using Mono.Cecil;
using Mono.Linker.Steps;

namespace Mono.Linker
{
	public static class EmbeddedXmlInfo
	{
		static EmbeddedResource? GetEmbeddedXml (AssemblyDefinition assembly, Func<Resource, bool> predicate)
		{
			return assembly.Modules
				.SelectMany (mod => mod.Resources)
				.Where (res => res.ResourceType == ResourceType.Embedded)
				.Where (res => res.Name.EndsWith (".xml", StringComparison.OrdinalIgnoreCase))
				.Where (res => predicate (res))
				.SingleOrDefault () as EmbeddedResource;
		}

		public static void ProcessDescriptors (AssemblyDefinition assembly, LinkContext context)
		{
			if (context.Annotations.GetAction (assembly) == AssemblyAction.Skip)
				return;

			var rsc = GetEmbeddedXml (assembly, res => ShouldProcessRootDescriptorResource (assembly, context, res.Name));
			if (rsc == null)
				return;

			DescriptorMarker? marker = null;
			try {
				context.LogMessage ($"Processing embedded linker descriptor '{rsc.Name}' from '{assembly.Name}'.");
				marker = GetExternalResolveStep (context, rsc, assembly);
			} catch (XmlException ex) {
				/* This could happen if some broken XML file is embedded. */
				context.LogError (null, DiagnosticId.XmlException, rsc.Name, ex.ToString ());
			}

			if (marker != null)
				marker.Mark ();
		}

		public static SubstitutionInfo? ProcessSubstitutions (AssemblyDefinition assembly, LinkContext context)
		{
			if (context.Annotations.GetAction (assembly) == AssemblyAction.Skip)
				return null;

			var rsc = GetEmbeddedXml (assembly, res => res.Name.Equals ("ILLink.Substitutions.xml", StringComparison.OrdinalIgnoreCase));
			if (rsc == null)
				return null;

			BodySubstitutionParser? parser = null;
			try {
				context.LogMessage ($"Processing embedded substitution descriptor '{rsc.Name}' from '{assembly.Name}'.");
				parser = GetExternalSubstitutionParser (context, rsc, assembly);
			} catch (XmlException ex) {
				context.LogError (null, DiagnosticId.XmlException, rsc.Name, ex.ToString ());
			}

			if (parser == null)
				return null;

			var substitutionInfo = new SubstitutionInfo ();
			parser.Parse (substitutionInfo);
			return substitutionInfo;
		}

		public static AttributeInfo? ProcessAttributes (AssemblyDefinition assembly, LinkContext context)
		{
			if (context.Annotations.GetAction (assembly) == AssemblyAction.Skip)
				return null;

			var rsc = GetEmbeddedXml (assembly, res => res.Name.Equals ("ILLink.LinkAttributes.xml", StringComparison.OrdinalIgnoreCase));
			if (rsc == null)
				return null;

			LinkAttributesParser? parser = null;
			try {
				context.LogMessage ($"Processing embedded '{rsc.Name}' from '{assembly.Name}'.");
				parser = GetExternalLinkAttributesParser (context, rsc, assembly);
			} catch (XmlException ex) {
				context.LogError (null, DiagnosticId.XmlException, rsc.Name, ex.ToString ());
			}

			if (parser == null)
				return null;

			var attributeInfo = new AttributeInfo ();
			parser.Parse (attributeInfo);
			return attributeInfo;
		}

		static string GetAssemblyName (string descriptor)
		{
			int pos = descriptor.LastIndexOf ('.');
			if (pos == -1)
				return descriptor;

			return descriptor.Substring (0, pos);
		}

		static bool ShouldProcessRootDescriptorResource (AssemblyDefinition assembly, LinkContext context, string resourceName)
		{
			if (resourceName.Equals ("ILLink.Descriptors.xml", StringComparison.OrdinalIgnoreCase))
				return true;

			if (GetAssemblyName (resourceName) != assembly.Name.Name)
				return false;

			switch (context.Annotations.GetAction (assembly)) {
			case AssemblyAction.Link:
			case AssemblyAction.AddBypassNGen:
			case AssemblyAction.AddBypassNGenUsed:
			case AssemblyAction.Copy:
				return true;
			default:
				return false;
			}
		}

		static DescriptorMarker GetExternalResolveStep (LinkContext context, EmbeddedResource resource, AssemblyDefinition assembly)
		{
			return new DescriptorMarker (context, resource.GetResourceStream (), resource, assembly, "resource " + resource.Name + " in " + assembly.FullName);
		}

		static BodySubstitutionParser GetExternalSubstitutionParser (LinkContext context, EmbeddedResource resource, AssemblyDefinition assembly)
		{
			return new BodySubstitutionParser (context, resource.GetResourceStream (), resource, assembly, "resource " + resource.Name + " in " + assembly.FullName);
		}

		static LinkAttributesParser GetExternalLinkAttributesParser (LinkContext context, EmbeddedResource resource, AssemblyDefinition assembly)
		{
			return new LinkAttributesParser (context, resource.GetResourceStream (), resource, assembly, "resource " + resource.Name + " in " + assembly.FullName);
		}
	}
}<|MERGE_RESOLUTION|>--- conflicted
+++ resolved
@@ -4,10 +4,7 @@
 using System;
 using System.Linq;
 using System.Xml;
-<<<<<<< HEAD
-=======
 using ILLink.Shared;
->>>>>>> b19b5aeb
 using Mono.Cecil;
 using Mono.Linker.Steps;
 
